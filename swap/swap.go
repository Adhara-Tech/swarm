--- conflicted
+++ resolved
@@ -75,23 +75,16 @@
 
 // Params encapsulates economic and operational parameters
 type Params struct {
-<<<<<<< HEAD
-	OverlayAddr          []byte // this node's base address
-	LogPath              string // optional audit log path
-	InitialDepositAmount uint64 // initial deposit amount for the chequebook
-	PaymentThreshold     int64  // honey amount at which a payment is triggered
-	DisconnectThreshold  int64  // honey amount at which a peer disconnects
-=======
+	OverlayAddr         []byte // this node's base address
 	LogPath             string // optional audit log path
 	PaymentThreshold    int64  // honey amount at which a payment is triggered
 	DisconnectThreshold int64  // honey amount at which a peer disconnects
->>>>>>> 118075ec
 }
 
 // newSwapLogger returns a new logger for standard swap logs
-func newSwapLogger(s *Swap) log.Logger {
-	swapLogger := log.New("swaplog", "*", "base", hex.EncodeToString(s.params.OverlayAddr)[:16])
-	setLoggerHandler(s.params.LogPath, swapLogger)
+func newSwapLogger(logPath string, overlayAddr []byte) log.Logger {
+	swapLogger := log.New("swaplog", "*", "base", hex.EncodeToString(overlayAddr)[:16])
+	setLoggerHandler(logPath, swapLogger)
 	return swapLogger
 }
 
@@ -139,22 +132,16 @@
 }
 
 // new - swap constructor without integrity check
-<<<<<<< HEAD
-func new(stateStore state.Store, prvkey *ecdsa.PrivateKey, backend contract.Backend, params *Params) *Swap {
-	s := &Swap{
-=======
-func new(stateStore state.Store, owner *Owner, backend contract.Backend, params *Params) *Swap {
+func new(stateStore state.Store, owner *Owner, backend contract.Backend, params *Params, logger log.Logger) *Swap {
 	return &Swap{
->>>>>>> 118075ec
 		store:            stateStore,
 		peers:            make(map[enode.ID]*Peer),
 		backend:          backend,
 		owner:            owner,
 		params:           params,
 		honeyPriceOracle: NewHoneyPriceOracle(),
-	}
-	s.logger = newSwapLogger(s)
-	return s
+		logger:           logger,
+	}
 }
 
 // New prepares and creates all fields to create a swap instance:
@@ -164,13 +151,12 @@
 // - verifies that we have not connected SWAP before on a different blockchain backend;
 // - starts the chequebook; creates the swap instance
 func New(dbPath string, prvkey *ecdsa.PrivateKey, backendURL string, params *Params, chequebookAddressFlag common.Address, initialDepositAmountFlag uint64) (swap *Swap, err error) {
-	// auditLog for swap-logging purposes
-	auditLog = newLogger(params.LogPath)
 	// verify that backendURL is not empty
+	swapLogger := newSwapLogger(params.LogPath, params.OverlayAddr)
 	if backendURL == "" {
 		return nil, errors.New("no backend URL given")
 	}
-	auditLog.Info("connecting to SWAP API", "url", backendURL)
+	swapLogger.Info("connecting to SWAP API", "url", backendURL)
 	// initialize the balances store
 	var stateStore state.Store
 	if stateStore, err = state.NewDBStore(filepath.Join(dbPath, "swap.db")); err != nil {
@@ -190,10 +176,10 @@
 		return nil, fmt.Errorf("error retrieving chainID from backendURL: %v", err)
 	}
 	// verify that we have not used SWAP before on a different chainID
-	if err := checkChainID(chainID.Uint64(), stateStore); err != nil {
+	if err := checkChainID(chainID.Uint64(), stateStore, swapLogger); err != nil {
 		return nil, err
 	}
-	auditLog.Info("Using backend network ID", "ID", chainID.Uint64())
+	swapLogger.Info("Using backend network ID", "ID", chainID.Uint64())
 	// create the owner of SWAP
 	owner := createOwner(prvkey)
 	// create the swap instance
@@ -202,6 +188,7 @@
 		owner,
 		backend,
 		params,
+		swapLogger,
 	)
 	// start the chequebook
 	if swap.contract, err = swap.StartChequebook(chequebookAddressFlag, initialDepositAmountFlag); err != nil {
@@ -219,7 +206,7 @@
 )
 
 // checkChainID verifies whether we have initialized SWAP before and ensures that we are on the same backendNetworkID if this is the case
-func checkChainID(currentChainID uint64, s state.Store) (err error) {
+func checkChainID(currentChainID uint64, s state.Store, logger log.Logger) (err error) {
 	var connectedBlockchain uint64
 	err = s.Get(connectedBlockchainKey, &connectedBlockchain)
 	// error reading from database
@@ -231,7 +218,7 @@
 		return fmt.Errorf("statestore previously used on different backend network. Used before on network: %d, Attempting to connect on network %d", connectedBlockchain, currentChainID)
 	}
 	if err == state.ErrNotFound {
-		auditLog.Info("First time connected to SWAP. Storing chain ID", currentChainID)
+		logger.Info("First time connected to SWAP. Storing chain ID", currentChainID)
 		return s.Put(connectedBlockchainKey, currentChainID)
 	}
 	return nil
@@ -546,27 +533,27 @@
 		if err := s.saveChequebook(contract.ContractParams().ContractAddress); err != nil {
 			return nil, err
 		}
-		auditLog.Info("Deployed chequebook", "contract address", contract.ContractParams().ContractAddress.Hex(), "deposit", toDeposit, "owner", s.owner.address)
+		s.logger.Info("Deployed chequebook", "contract address", contract.ContractParams().ContractAddress.Hex(), "deposit", toDeposit, "owner", s.owner.address)
 		// first time connecting by deploying a new chequebook
 		return contract, nil
 	}
 	// first time connecting with a chequebookAddress passed in
 	if chequebookAddrFlag != (common.Address{}) {
-		return bindToContractAt(chequebookAddrFlag, s.backend)
+		return s.bindToContractAt(chequebookAddrFlag)
 	}
 	// reconnecting with contract read from statestore
-	return bindToContractAt(previouslyUsedChequebook, s.backend)
+	return s.bindToContractAt(previouslyUsedChequebook)
 }
 
 // BindToContractAt binds to an instance of an already existing chequebook contract at address
-func bindToContractAt(address common.Address, backend contract.Backend) (contract.Contract, error) {
+func (s *Swap) bindToContractAt(address common.Address) (contract.Contract, error) {
 	// validate whether address is a chequebook
-	if err := contract.ValidateCode(context.Background(), backend, address); err != nil {
+	if err := contract.ValidateCode(context.Background(), s.backend, address); err != nil {
 		return nil, fmt.Errorf("contract validation for %v failed: %v", address.Hex(), err)
 	}
-	auditLog.Info("bound to chequebook", "chequebookAddr", address)
+	s.logger.Info("bound to chequebook", "chequebookAddr", address)
 	// get the instance
-	return contract.InstanceAt(address, backend)
+	return contract.InstanceAt(address, s.backend)
 }
 
 // Deploy deploys the Swap contract
@@ -575,21 +562,8 @@
 	// initial topup value
 	opts.Value = big.NewInt(int64(initialDepositAmount))
 	opts.Context = ctx
-<<<<<<< HEAD
-
-	s.logger.Info("deploying new swap", "owner", opts.From.Hex())
-	address, err := s.deployLoop(opts, s.owner.address, defaultHarddepositTimeoutDuration)
-	if err != nil {
-		s.logger.Error("unable to deploy swap", "error", err)
-		return err
-	}
-	s.logger.Info("swap deployed", "address", address.Hex(), "owner", opts.From.Hex())
-
-	return err
-=======
-	auditLog.Info("Deploying new swap", "owner", opts.From.Hex(), "deposit", opts.Value)
+	s.logger.Info("Deploying new swap", "owner", opts.From.Hex(), "deposit", opts.Value)
 	return s.deployLoop(opts, defaultHarddepositTimeoutDuration)
->>>>>>> 118075ec
 }
 
 // deployLoop repeatedly tries to deploy the swap contract .
@@ -599,22 +573,12 @@
 		if try > 0 {
 			time.Sleep(deployDelay)
 		}
-<<<<<<< HEAD
-
-		if s.contract, tx, err = contract.Deploy(opts, s.backend, owner, defaultHarddepositTimeoutDuration); err != nil {
+		if instance, tx, err = contract.Deploy(opts, s.backend, s.owner.address, defaultHarddepositTimeoutDuration); err != nil {
 			s.logger.Warn("can't send chequebook deploy tx", "try", try, "error", err)
 			continue
 		}
-		if addr, err = bind.WaitDeployed(opts.Context, s.backend, tx); err != nil {
+		if _, err := bind.WaitDeployed(opts.Context, s.backend, tx); err != nil {
 			s.logger.Warn("chequebook deploy error", "try", try, "error", err)
-=======
-		if instance, tx, err = contract.Deploy(opts, s.backend, s.owner.address, defaultHarddepositTimeoutDuration); err != nil {
-			auditLog.Warn("can't send chequebook deploy tx", "try", try, "error", err)
-			continue
-		}
-		if _, err := bind.WaitDeployed(opts.Context, s.backend, tx); err != nil {
-			auditLog.Warn("chequebook deploy error", "try", try, "error", err)
->>>>>>> 118075ec
 			continue
 		}
 		return instance, nil
