// Copyright 2020 The Swarm Authors
// This file is part of the Swarm library.
//
// The Swarm library is free software: you can redistribute it and/or modify
// it under the terms of the GNU Lesser General Public License as published by
// the Free Software Foundation, either version 3 of the License, or
// (at your option) any later version.
//
// The Swarm library is distributed in the hope that it will be useful,
// but WITHOUT ANY WARRANTY; without even the implied warranty of
// MERCHANTABILITY or FITNESS FOR A PARTICULAR PURPOSE. See the
// GNU Lesser General Public License for more details.
//
// You should have received a copy of the GNU Lesser General Public License
// along with the Swarm library. If not, see <http://www.gnu.org/licenses/>.

package swap

import (
	"context"
	"crypto/ecdsa"

	"github.com/ethereum/go-ethereum/accounts/abi/bind"
	"github.com/ethereum/go-ethereum/common"
	"github.com/ethereum/go-ethereum/core/types"
	"github.com/ethereum/go-ethereum/metrics"
	contract "github.com/ethersphere/swarm/contracts/swap"
	"github.com/ethersphere/swarm/swap/chain"
	"github.com/ethersphere/swarm/uint256"
)

// CashChequeBeneficiaryTransactionCost is the expected gas cost of a CashChequeBeneficiary transaction
const CashChequeBeneficiaryTransactionCost = 50000

// CashoutRequestHandlerID is the handlerID used by the CashoutProcessor for CashoutRequests
const CashoutRequestHandlerID = "CashoutProcessor_CashoutRequest"

// CashoutRequest represents a request for a cashout operation
type CashoutRequest struct {
	Cheque      Cheque         // cheque to be cashed
	Destination common.Address // destination for the payout
}

// CashoutProcessor holds all relevant fields needed for processing cashouts
type CashoutProcessor struct {
	backend              chain.Backend     // ethereum backend to use
	txScheduler          chain.TxScheduler // transaction queue to use
	cashoutResultHandler CashoutResultHandler
	logger               Logger
}

// CashoutResultHandler is an interface which accepts CashChequeResults from a CashoutProcessor
type CashoutResultHandler interface {
	// Called by the CashoutProcessor when a CashoutRequest was successfully executed
	// It will be called again if an error is returned
	HandleCashoutResult(request *CashoutRequest, result *contract.CashChequeResult, receipt *types.Receipt) error
}

// newCashoutProcessor creates a new instance of CashoutProcessor
func newCashoutProcessor(txScheduler chain.TxScheduler, backend chain.Backend, privateKey *ecdsa.PrivateKey, cashoutResultHandler CashoutResultHandler, logger Logger) *CashoutProcessor {
	c := &CashoutProcessor{
		backend:              backend,
		txScheduler:          txScheduler,
		cashoutResultHandler: cashoutResultHandler,
		logger:               logger,
	}

	txScheduler.SetHandlers(CashoutRequestHandlerID, &chain.TxRequestHandlers{
		NotifyReceipt: func(ctx context.Context, id uint64, notification *chain.TxReceiptNotification) error {
			var request *CashoutRequest
			err := c.txScheduler.GetExtraData(id, &request)
			if err != nil {
				return err
			}

			otherSwap, err := contract.InstanceAt(request.Cheque.Contract, c.backend)
			if err != nil {
				return err
			}

			receipt := &notification.Receipt
			if receipt.Status == 0 {
				c.logger.Error(CashChequeAction, "cheque cashing transaction reverted", "tx", receipt.TxHash)
				return nil
			}

			result := otherSwap.CashChequeBeneficiaryResult(receipt)
			return c.cashoutResultHandler.HandleCashoutResult(request, result, receipt)
		},
		NotifyPending: func(ctx context.Context, id uint64, notification *chain.TxPendingNotification) error {
			c.logger.Debug(CashChequeAction, "cheque cashing transaction sent", "hash", notification.Transaction.Hash())
			return nil
		},
		NotifyCancelled: func(ctx context.Context, id uint64, notification *chain.TxCancelledNotification) error {
			c.logger.Warn(CashChequeAction, "cheque cashing transaction cancelled", "reason", notification.Reason)
			return nil
		},
		NotifyStatusUnknown: func(ctx context.Context, id uint64, notification *chain.TxStatusUnknownNotification) error {
			c.logger.Error(CashChequeAction, "cheque cashing transaction status unknown", "reason", notification.Reason)
			return nil
		},
	})
	return c
}

// submitCheque submits a cheque for cashout
// the cheque might not be cashed if it is not deemed profitable
func (c *CashoutProcessor) submitCheque(ctx context.Context, request *CashoutRequest) {
	expectedPayout, transactionCosts, err := c.estimatePayout(ctx, &request.Cheque)
	if err != nil {
		c.logger.Error(CashChequeAction, "could not estimate payout", "error", err)
		return
	}

	costsMultiplier := uint256.FromUint64(2)
	costThreshold, err := uint256.New().Mul(transactionCosts, costsMultiplier)
	if err != nil {
		c.logger.Error(CashChequeAction, "overflow in transaction fee", "error", err)
		return
	}

	// do a payout transaction if we get more than 2 times the gas costs
	if expectedPayout.Cmp(costThreshold) == 1 {
		c.logger.Info(CashChequeAction, "queueing cashout", "cheque", &request.Cheque)

		cheque := request.Cheque
		otherSwap, err := contract.InstanceAt(cheque.Contract, c.backend)
		if err != nil {
			c.logger.Error(CashChequeAction, "could not get swap instance", "error", err)
			return
		}

		txRequest, err := otherSwap.CashChequeBeneficiaryRequest(cheque.Beneficiary, cheque.CumulativePayout, cheque.Signature)
		if err != nil {
			metrics.GetOrRegisterCounter("swap.cheques.cashed.errors", nil).Inc(1)
			c.logger.Error(CashChequeAction, "cashing cheque:", "error", err)
			return
		}

		_, err = c.txScheduler.ScheduleRequest(CashoutRequestHandlerID, *txRequest, request)
		if err != nil {
			metrics.GetOrRegisterCounter("swap.cheques.cashed.errors", nil).Inc(1)
			c.logger.Error(CashChequeAction, "cashing cheque:", "error", err)
		}
	}
}

// estimatePayout estimates the payout for a given cheque as well as the transaction cost
func (c *CashoutProcessor) estimatePayout(ctx context.Context, cheque *Cheque) (expectedPayout *uint256.Uint256, transactionCosts *uint256.Uint256, err error) {
	otherSwap, err := contract.InstanceAt(cheque.Contract, c.backend)
	if err != nil {
		return nil, nil, err
	}

	po, err := otherSwap.PaidOut(&bind.CallOpts{Context: ctx}, cheque.Beneficiary)
	if err != nil {
		return nil, nil, err
	}

	paidOut, err := uint256.New().Set(*po)
	if err != nil {
		return nil, nil, err
	}

	gp, err := c.backend.SuggestGasPrice(ctx)
	if err != nil {
		return nil, nil, err
	}

	gasPrice, err := uint256.New().Set(*gp)
	if err != nil {
		return nil, nil, err
	}

	transactionCosts, err = uint256.New().Mul(gasPrice, uint256.FromUint64(CashChequeBeneficiaryTransactionCost))
	if err != nil {
		return nil, nil, err
	}

	if paidOut.Cmp(cheque.CumulativePayout) > 0 {
		return uint256.New(), transactionCosts, nil
	}

	expectedPayout, err = uint256.New().Sub(cheque.CumulativePayout, paidOut)
	if err != nil {
		return nil, nil, err
	}

	return expectedPayout, transactionCosts, nil
<<<<<<< HEAD
=======
}

// waitForAndProcessActiveCashout waits for activeCashout to complete
func (c *CashoutProcessor) waitForAndProcessActiveCashout(activeCashout *ActiveCashout) error {
	ctx, cancel := context.WithTimeout(context.Background(), DefaultTransactionTimeout)
	defer cancel()

	receipt, err := chain.WaitMined(ctx, c.backend, activeCashout.TransactionHash)
	if err != nil {
		return err
	}

	otherSwap, err := contract.InstanceAt(activeCashout.Request.Cheque.Contract, c.backend)
	if err != nil {
		return err
	}

	result := otherSwap.CashChequeBeneficiaryResult(receipt)

	metrics.GetOrRegisterCounter("swap/cheques/cashed/honey", nil).Inc(result.TotalPayout.Int64())

	if result.Bounced {
		metrics.GetOrRegisterCounter("swap/cheques/cashed/bounced", nil).Inc(1)
		activeCashout.Logger.Warn(CashChequeAction, "cheque bounced", "tx", receipt.TxHash)
	}

	activeCashout.Logger.Info(CashChequeAction, "cheque cashed", "honey", activeCashout.Request.Cheque.Honey)
	return nil
>>>>>>> 17a389d9
}<|MERGE_RESOLUTION|>--- conflicted
+++ resolved
@@ -132,14 +132,14 @@
 
 		txRequest, err := otherSwap.CashChequeBeneficiaryRequest(cheque.Beneficiary, cheque.CumulativePayout, cheque.Signature)
 		if err != nil {
-			metrics.GetOrRegisterCounter("swap.cheques.cashed.errors", nil).Inc(1)
+			metrics.GetOrRegisterCounter("swap/cheques/cashed/errors", nil).Inc(1)
 			c.logger.Error(CashChequeAction, "cashing cheque:", "error", err)
 			return
 		}
 
 		_, err = c.txScheduler.ScheduleRequest(CashoutRequestHandlerID, *txRequest, request)
 		if err != nil {
-			metrics.GetOrRegisterCounter("swap.cheques.cashed.errors", nil).Inc(1)
+			metrics.GetOrRegisterCounter("swap/cheques/cashed/errors", nil).Inc(1)
 			c.logger.Error(CashChequeAction, "cashing cheque:", "error", err)
 		}
 	}
@@ -187,35 +187,4 @@
 	}
 
 	return expectedPayout, transactionCosts, nil
-<<<<<<< HEAD
-=======
-}
-
-// waitForAndProcessActiveCashout waits for activeCashout to complete
-func (c *CashoutProcessor) waitForAndProcessActiveCashout(activeCashout *ActiveCashout) error {
-	ctx, cancel := context.WithTimeout(context.Background(), DefaultTransactionTimeout)
-	defer cancel()
-
-	receipt, err := chain.WaitMined(ctx, c.backend, activeCashout.TransactionHash)
-	if err != nil {
-		return err
-	}
-
-	otherSwap, err := contract.InstanceAt(activeCashout.Request.Cheque.Contract, c.backend)
-	if err != nil {
-		return err
-	}
-
-	result := otherSwap.CashChequeBeneficiaryResult(receipt)
-
-	metrics.GetOrRegisterCounter("swap/cheques/cashed/honey", nil).Inc(result.TotalPayout.Int64())
-
-	if result.Bounced {
-		metrics.GetOrRegisterCounter("swap/cheques/cashed/bounced", nil).Inc(1)
-		activeCashout.Logger.Warn(CashChequeAction, "cheque bounced", "tx", receipt.TxHash)
-	}
-
-	activeCashout.Logger.Info(CashChequeAction, "cheque cashed", "honey", activeCashout.Request.Cheque.Honey)
-	return nil
->>>>>>> 17a389d9
 }