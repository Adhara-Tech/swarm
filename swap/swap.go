// Copyright 2018 The Swarm Authors
// This file is part of the Swarm library.
//
// The Swarm library is free software: you can redistribute it and/or modify
// it under the terms of the GNU Lesser General Public License as published by
// the Free Software Foundation, either version 3 of the License, or
// (at your option) any later version.
//
// The Swarm library is distributed in the hope that it will be useful,
// but WITHOUT ANY WARRANTY; without even the implied warranty of
// MERCHANTABILITY or FITNESS FOR A PARTICULAR PURPOSE. See the
// GNU Lesser General Public License for more details.
//
// You should have received a copy of the GNU Lesser General Public License
// along with the Swarm library. If not, see <http://www.gnu.org/licenses/>.

package swap

import (
	"context"
	"crypto/ecdsa"
	"errors"
	"fmt"
	"math/big"
	"path/filepath"
	"strconv"
	"sync"

	"github.com/ethereum/go-ethereum/accounts/abi/bind"
	"github.com/ethereum/go-ethereum/common"
	"github.com/ethereum/go-ethereum/console"
	"github.com/ethereum/go-ethereum/crypto"
	"github.com/ethereum/go-ethereum/ethclient"
	"github.com/ethereum/go-ethereum/metrics"
	"github.com/ethereum/go-ethereum/p2p/enode"
	"github.com/ethersphere/swarm/contracts/swap"
	contract "github.com/ethersphere/swarm/contracts/swap"
	"github.com/ethersphere/swarm/network"
	"github.com/ethersphere/swarm/p2p/protocols"
	"github.com/ethersphere/swarm/state"
	"github.com/ethersphere/swarm/swap/chain"
	"github.com/ethersphere/swarm/swap/int256"
)

// ErrInvalidChequeSignature indicates the signature on the cheque was invalid
var ErrInvalidChequeSignature = errors.New("invalid cheque signature")

// ErrSkipDeposit indicates that the user has specified an amount to deposit (swap-deposit-amount) but also indicated that depositing should be skipped (swap-skip-deposit)
var ErrSkipDeposit = errors.New("swap-deposit-amount non-zero, but swap-skip-deposit true")

// Swap represents the Swarm Accounting Protocol
// a peer to peer micropayment system
// A node maintains an individual balance with every peer
// Only messages which have a price will be accounted for
type Swap struct {
	store             state.Store                // store is needed in order to keep balances and cheques across sessions
	peers             map[enode.ID]*Peer         // map of all swap Peers
	peersLock         sync.RWMutex               // lock for peers map
	owner             *Owner                     // contract access
	backend           chain.Backend              // the backend (blockchain) used
	chainID           uint64                     // id of the chain the backend is connected to
	params            *Params                    // economic and operational parameters
	contract          contract.Contract          // reference to the smart contract
	chequebookFactory contract.SimpleSwapFactory // the chequebook factory used
	honeyPriceOracle  HoneyOracle                // oracle which resolves the price of honey (in Wei)
	cashoutProcessor  *CashoutProcessor          // processor for cashing out
	logger            Logger                     //Swap Logger
}

// Owner encapsulates information related to accessing the contract
type Owner struct {
	address    common.Address    // owner address
	privateKey *ecdsa.PrivateKey // private key
	publicKey  *ecdsa.PublicKey  // public key
}

// Params encapsulates economic and operational parameters
type Params struct {
	BaseAddrs           *network.BzzAddr // this node's base address
	LogPath             string           // optional audit log path
<<<<<<< HEAD
	PaymentThreshold    *int256.Uint256  // honey amount at which a payment is triggered
	DisconnectThreshold *int256.Uint256  // honey amount at which a peer disconnects
=======
	LogLevel            int              // optional indicates audit filter level of swap log messages
	PaymentThreshold    int64            // honey amount at which a payment is triggered
	DisconnectThreshold int64            // honey amount at which a peer disconnects
>>>>>>> 142a6b59
}

// newSwapInstance is a swap constructor function without integrity checks
func newSwapInstance(stateStore state.Store, owner *Owner, backend chain.Backend, chainID uint64, params *Params, chequebookFactory contract.SimpleSwapFactory, logger Logger) *Swap {
	return &Swap{
		store:             stateStore,
		peers:             make(map[enode.ID]*Peer),
		backend:           backend,
		owner:             owner,
		params:            params,
		chequebookFactory: chequebookFactory,
		honeyPriceOracle:  NewHoneyPriceOracle(),
		chainID:           chainID,
		cashoutProcessor:  newCashoutProcessor(backend, owner.privateKey),
		logger:            logger,
	}
}

// New prepares and creates all fields to create a swap instance:
// - sets up a SWAP database;
// - verifies whether the disconnect threshold is higher than the payment threshold;
// - connects to the blockchain backend;
// - verifies that we have not connected SWAP before on a different blockchain backend;
// - starts the chequebook; creates the swap instance
func New(dbPath string, prvkey *ecdsa.PrivateKey, backendURL string, params *Params, chequebookAddressFlag common.Address, skipDepositFlag bool, depositAmountFlag uint64, factoryAddress common.Address) (swap *Swap, err error) {
	// swap log for auditing purposes
	swapLogger := newSwapLogger(params.LogPath, params.LogLevel, params.BaseAddrs)
	// verify that backendURL is not empty
	if backendURL == "" {
		return nil, errors.New("no backend URL given")
	}
	// verify that depositAmountFlag and skipDeposit are not conflicting
	if depositAmountFlag > 0 && skipDepositFlag {
		return nil, ErrSkipDeposit
	}
	swapLogger.Info(InitAction, "connecting to SWAP API", "url", backendURL)
	// initialize the balances store
	var stateStore state.Store
	if stateStore, err = state.NewDBStore(filepath.Join(dbPath, "swap.db")); err != nil {
		return nil, fmt.Errorf("initializing statestore: %w", err)
	}
	if params.DisconnectThreshold.Cmp(params.PaymentThreshold) < 1 {
		return nil, fmt.Errorf("disconnect threshold lower or at payment threshold. DisconnectThreshold: %v, PaymentThreshold: %v", params.DisconnectThreshold, params.PaymentThreshold)
	}
	// connect to the backend
	backend, err := ethclient.Dial(backendURL)
	if err != nil {
		return nil, fmt.Errorf("connecting to Ethereum API, url %s: %w", backendURL, err)
	}
	// get the chainID of the backend
	var chainID *big.Int
	if chainID, err = backend.ChainID(context.TODO()); err != nil {
		return nil, fmt.Errorf("retrieving chainID from backendURL: %v", err)
	}
	// verify that we have not used SWAP before on a different chainID
	if err := checkChainID(chainID.Uint64(), stateStore, swapLogger); err != nil {
		return nil, err
	}
	swapLogger.Info(InitAction, "Using backend network ID", "ID", chainID.Uint64())

	// create the owner of SWAP
	owner := createOwner(prvkey)

	// initialize the factory
	factory, err := createFactory(factoryAddress, chainID, backend, swapLogger)
	if err != nil {
		return nil, err
	}

	// create the swap instance
	swap = newSwapInstance(
		stateStore,
		owner,
		backend,
		chainID.Uint64(),
		params,
		factory,
		swapLogger,
	)
	// start the chequebook
	if swap.contract, err = swap.StartChequebook(chequebookAddressFlag); err != nil {
		return nil, err
	}

	// deposit money in the chequebook if desired
	if !skipDepositFlag {
		// prompt the user for a depositAmount
		var toDeposit = big.NewInt(int64(depositAmountFlag))
		if toDeposit.Cmp(&big.Int{}) == 0 {
			toDeposit, err = swap.promptDepositAmount()
			if err != nil {
				return nil, err
			}
		}
		// deposit if toDeposit is bigger than zero
		if toDeposit.Cmp(&big.Int{}) > 0 {
			if err := swap.Deposit(context.TODO(), toDeposit); err != nil {
				return nil, err
			}
		} else {
			swapLogger.Info(InitAction, "Skipping deposit")
		}
	}

	return swap, nil
}

const (
	balancePrefix          = "balance_"
	sentChequePrefix       = "sent_cheque_"
	receivedChequePrefix   = "received_cheque_"
	pendingChequePrefix    = "pending_cheque_"
	connectedChequebookKey = "connected_chequebook"
	connectedBlockchainKey = "connected_blockchain"
)

// createFactory determines the factory address and returns and error if no factory address has been specified or is unknown for the network
func createFactory(factoryAddress common.Address, chainID *big.Int, backend chain.Backend, logger Logger) (factory swap.SimpleSwapFactory, err error) {
	if (factoryAddress == common.Address{}) {
		if factoryAddress, err = contract.FactoryAddressForNetwork(chainID.Uint64()); err != nil {
			return nil, err
		}
	}
	logger.Info(InitAction, "Using chequebook factory", "address", factoryAddress)
	// instantiate an object representing the factory and verify it's bytecode
	factory, err = contract.FactoryAt(factoryAddress, backend)
	if err != nil {
		return nil, err
	}
	if err := factory.VerifySelf(); err != nil {
		return nil, err
	}
	return factory, nil
}

// checkChainID verifies whether we have initialized SWAP before and ensures that we are on the same backendNetworkID if this is the case
// the logger is being injected from swap New function, this let's us continue logging in the same swap log context
func checkChainID(currentChainID uint64, s state.Store, logger Logger) (err error) {
	var connectedBlockchain uint64
	err = s.Get(connectedBlockchainKey, &connectedBlockchain)
	// error reading from database
	if err != nil && err != state.ErrNotFound {
		return fmt.Errorf("querying usedBeforeAtNetwork from statestore: %w", err)
	}
	// initialized before, but on a different chainID
	if err != state.ErrNotFound && connectedBlockchain != currentChainID {
		return fmt.Errorf("statestore previously used on different backend network. Used before on network: %d, Attempting to connect on network %d", connectedBlockchain, currentChainID)
	}
	if err == state.ErrNotFound {
		logger.Info(InitAction, "First time connected to SWAP. Storing chain ID", "ID", currentChainID)
		return s.Put(connectedBlockchainKey, currentChainID)
	}
	return nil
}

// returns the store key for retrieving a peer's balance
func balanceKey(peer enode.ID) string {
	return balancePrefix + peer.String()
}

// returns the store key for retrieving a peer's last sent cheque
func sentChequeKey(peer enode.ID) string {
	return sentChequePrefix + peer.String()
}

// returns the store key for retrieving a peer's last received cheque
func receivedChequeKey(peer enode.ID) string {
	return receivedChequePrefix + peer.String()
}

func pendingChequeKey(peer enode.ID) string {
	return pendingChequePrefix + peer.String()
}

func keyToID(key string, prefix string) enode.ID {
	return enode.HexID(key[len(prefix):])
}

// createOwner assigns keys and addresses
func createOwner(prvkey *ecdsa.PrivateKey) *Owner {
	pubkey := &prvkey.PublicKey
	return &Owner{
		address:    crypto.PubkeyToAddress(*pubkey),
		privateKey: prvkey,
		publicKey:  pubkey,
	}
}

// modifyBalanceOk checks that the amount would not result in crossing the disconnection threshold
func (s *Swap) modifyBalanceOk(amount *int256.Int256, swapPeer *Peer) (err error) {
	// check if balance with peer is over the disconnect threshold and if the message would increase the existing debt
	balance := swapPeer.getBalance()
	if balance.Cmp(s.params.DisconnectThreshold) >= 0 && amount.Cmp(int256.Int256From(0)) > 0 {
		return fmt.Errorf("balance for peer %s is over the disconnect threshold %v and cannot incur more debt, disconnecting", swapPeer.ID().String(), s.params.DisconnectThreshold)
	}

	return nil
}

// Check is called as a *dry run* before applying the actual accounting to an operation.
// It only checks that performing a given accounting operation would not incur in an error.
// If it returns no error, this signals to the caller that the operation is safe
func (s *Swap) Check(amount int64, peer *protocols.Peer) (err error) {
	swapPeer := s.getPeer(peer.ID())
	if swapPeer == nil {
		return fmt.Errorf("peer %s not a swap enabled peer", peer.ID().String())
	}

	swapPeer.lock.Lock()
	defer swapPeer.lock.Unlock()
	// currently this is the only real check needed:
	return s.modifyBalanceOk(int256.Int256From(amount), swapPeer)
}

// Add is the (sole) accounting function
// Swap implements the protocols.Balance interface
func (s *Swap) Add(amount int64, peer *protocols.Peer) (err error) {
	swapPeer := s.getPeer(peer.ID())
	if swapPeer == nil {
		return fmt.Errorf("peer %s not a swap enabled peer", peer.ID().String())
	}

	swapPeer.lock.Lock()
	defer swapPeer.lock.Unlock()
	// we should probably check here again:
	if err = s.modifyBalanceOk(int256.Int256From(amount), swapPeer); err != nil {
		return err
	}

	if err = swapPeer.updateBalance(int256.Int256From(amount)); err != nil {
		return err
	}

	return s.checkPaymentThresholdAndSendCheque(swapPeer)
}

// checkPaymentThresholdAndSendCheque checks if balance with peer crosses the payment threshold and attempts to send a cheque if so
// It is the peer with a negative balance who sends a cheque, thus we check
// that the balance is *below* the threshold
// the caller is expected to hold swapPeer.lock
func (s *Swap) checkPaymentThresholdAndSendCheque(swapPeer *Peer) error {
<<<<<<< HEAD
	balance := swapPeer.getBalance()
	thresholdValue := s.params.PaymentThreshold.Value()
	threshold, err := int256.NewInt256().Set(thresholdValue)
	if err != nil {
		return err
	}

	negativeThreshold, err := int256.NewInt256().Mul(int256.Int256From(-1), threshold)
	if err != nil {
		return err
	}

	if balance.Cmp(negativeThreshold) < 1 {
		swapPeer.logger.Info("balance for peer went over the payment threshold, sending cheque", "payment threshold", s.params.PaymentThreshold)
=======
	if swapPeer.getBalance() <= -s.params.PaymentThreshold {
		swapPeer.logger.Info(SendChequeAction, "balance for peer went over the payment threshold, sending cheque", "payment threshold", s.params.PaymentThreshold)
>>>>>>> 142a6b59
		return swapPeer.sendCheque()
	}
	return nil
}

// handleMsg is for handling messages when receiving messages
func (s *Swap) handleMsg(p *Peer) func(ctx context.Context, msg interface{}) error {
	return func(ctx context.Context, msg interface{}) error {
		switch msg := msg.(type) {
		case *EmitChequeMsg:
			return s.handleEmitChequeMsg(ctx, p, msg)
		case *ConfirmChequeMsg:
			return s.handleConfirmChequeMsg(ctx, p, msg)
		}
		return nil
	}
}

var defaultCashCheque = cashCheque

// handleEmitChequeMsg should be handled by the creditor when it receives
// a cheque from a debitor
func (s *Swap) handleEmitChequeMsg(ctx context.Context, p *Peer, msg *EmitChequeMsg) error {
	p.lock.Lock()
	defer p.lock.Unlock()

	cheque := msg.Cheque
	p.logger.Info(HandleChequeAction, "received cheque from peer", "honey", cheque.Honey)

	if p.getLastReceivedCheque() != nil && cheque.Equal(p.getLastReceivedCheque()) {
		p.logger.Warn(HandleChequeAction, "cheque sent by peer has already been received in the past", "cumulativePayout", cheque.CumulativePayout)
		return p.Send(ctx, &ConfirmChequeMsg{
			Cheque: cheque,
		})
	}

	_, err := s.processAndVerifyCheque(cheque, p)
	if err != nil {
		return protocols.Break(fmt.Errorf("processing and verifying received cheque: %w", err))
	}

	p.logger.Debug(HandleChequeAction, "processed and verified received cheque", "beneficiary", cheque.Beneficiary, "cumulative payout", cheque.CumulativePayout)

	// reset balance by amount
	// as this is done by the creditor, receiving the cheque, the amount should be negative,
	// so that updateBalance will calculate balance + amount which result in reducing the peer's balance
	honeyAmount := int256.Int256From(int64(cheque.Honey))
	honey, err := int256.NewInt256().Mul(int256.Int256From(-1), honeyAmount)
	if err != nil {
		return protocols.Break(err)
	}

	err = p.updateBalance(honey)
	if err != nil {
		return protocols.Break(fmt.Errorf("updating balance: %w", err))
	}

	metrics.GetOrRegisterCounter("swap.cheques.received.num", nil).Inc(1)
	metrics.GetOrRegisterCounter("swap.cheques.received.honey", nil).Inc(int64(cheque.Honey))

	err = p.Send(ctx, &ConfirmChequeMsg{
		Cheque: cheque,
	})
	if err != nil {
		return protocols.Break(err)
	}

	expectedPayout, transactionCosts, err := s.cashoutProcessor.estimatePayout(context.TODO(), cheque)
	if err != nil {
		return protocols.Break(err)
	}

	costsMultiplier := int256.Uint256From(2)
	costThreshold, err := new(int256.Uint256).Mul(transactionCosts, costsMultiplier)
	if err != nil {
		return err
	}

	// do a payout transaction if we get 2 times the gas costs
	if expectedPayout.Cmp(costThreshold) == 1 {
		go defaultCashCheque(s, cheque)
	}

	return nil
}

func (s *Swap) handleConfirmChequeMsg(ctx context.Context, p *Peer, msg *ConfirmChequeMsg) error {
	p.lock.Lock()
	defer p.lock.Unlock()
	cheque := msg.Cheque

	if p.getPendingCheque() == nil {
		return fmt.Errorf("ignoring confirm msg, no pending cheque, confirm message cheque %s", cheque)
	}

	if !cheque.Equal(p.getPendingCheque()) {
		return fmt.Errorf("ignoring confirm msg, unexpected cheque, confirm message cheque %s, expected %s", cheque, p.getPendingCheque())
	}

	batch := new(state.StoreBatch)
	err := batch.Put(sentChequeKey(p.ID()), cheque)
	if err != nil {
		return protocols.Break(fmt.Errorf("encoding cheque failed: %w", err))
	}

	err = batch.Put(pendingChequeKey(p.ID()), nil)
	if err != nil {
		return protocols.Break(fmt.Errorf("encoding pending cheque failed: %w", err))
	}

	err = s.store.WriteBatch(batch)
	if err != nil {
		return protocols.Break(fmt.Errorf("could not write cheque to database: %w", err))
	}

	p.lastSentCheque = cheque
	p.pendingCheque = nil

	return nil
}

// cashCheque should be called async as it blocks until the transaction(s) are mined
// The function cashes the cheque by sending it to the blockchain
func cashCheque(s *Swap, cheque *Cheque) {
	err := s.cashoutProcessor.cashCheque(context.Background(), &CashoutRequest{
		Cheque:      *cheque,
		Destination: s.GetParams().ContractAddress,
		Logger:      s.logger,
	})

	if err != nil {
		metrics.GetOrRegisterCounter("swap.cheques.cashed.errors", nil).Inc(1)
		s.logger.Error(CashChequeAction, "cashing cheque:", err)
	}
}

// processAndVerifyCheque verifies the cheque and compares it with the last received cheque
// if the cheque is valid it will also be saved as the new last cheque
// the caller is expected to hold p.lock
func (s *Swap) processAndVerifyCheque(cheque *Cheque, p *Peer) (*int256.Uint256, error) {
	if err := cheque.verifyChequeProperties(p, s.owner.address); err != nil {
		return nil, err
	}

	lastCheque := p.getLastReceivedCheque()

	// TODO: there should probably be a lock here?
	expectedAmount, err := s.honeyPriceOracle.GetPrice(cheque.Honey)
	if err != nil {
		return nil, err
	}

	actualAmount, err := cheque.verifyChequeAgainstLast(lastCheque, int256.Uint256From(expectedAmount))
	if err != nil {
		return nil, err
	}

	chequeHoney := new(big.Int).SetUint64(cheque.Honey)
	honey, err := int256.NewInt256().Set(*chequeHoney)
	if err != nil {
		return nil, err
	}

	// calculate tentative new balance after cheque is processed
	newBalance, err := int256.NewInt256().Sub(p.getBalance(), honey)
	if err != nil {
		return nil, err
	}

	debtTolerance := big.NewInt(-int64(ChequeDebtTolerance))
	tolerance, err := int256.NewInt256().Set(*debtTolerance)
	if err != nil {
		return nil, err
	}

	// check if this new balance would put creditor into debt
	if newBalance.Cmp(tolerance) == -1 {
		return nil, fmt.Errorf("received cheque would result in balance %v which exceeds tolerance %d and would cause debt", newBalance, ChequeDebtTolerance)
	}

	if err := p.setLastReceivedCheque(cheque); err != nil {
		p.logger.Error(HandleChequeAction, "error while saving last received cheque", "err", err.Error())
		// TODO: what do we do here? Related issue: https://github.com/ethersphere/swarm/issues/1515
	}

	return actualAmount, nil
}

// loadLastReceivedCheque loads the last received cheque for the peer from the store
// and returns nil when there never was a cheque saved
func (s *Swap) loadLastReceivedCheque(p enode.ID) (cheque *Cheque, err error) {
	err = s.store.Get(receivedChequeKey(p), &cheque)
	if err == state.ErrNotFound {
		return nil, nil
	}
	if err != nil {
		return nil, err
	}
	return cheque, nil
}

// loadLastSentCheque loads the last sent cheque for the peer from the store
// and returns nil when there never was a cheque saved
func (s *Swap) loadLastSentCheque(p enode.ID) (cheque *Cheque, err error) {
	err = s.store.Get(sentChequeKey(p), &cheque)
	if err == state.ErrNotFound {
		return nil, nil
	}
	if err != nil {
		return nil, err
	}
	return cheque, nil
}

// loadPendingCheque loads the current pending cheque for the peer from the store
// and returns nil when there never was a pending cheque saved
func (s *Swap) loadPendingCheque(p enode.ID) (cheque *Cheque, err error) {
	err = s.store.Get(pendingChequeKey(p), &cheque)
	if err == state.ErrNotFound {
		return nil, nil
	}
	if err != nil {
		return nil, err
	}
	return cheque, nil
}

// loadBalance loads the current balance for the peer from the store
// and returns 0 if there was no prior balance saved
func (s *Swap) loadBalance(p enode.ID) (balance *int256.Int256, err error) {
	err = s.store.Get(balanceKey(p), &balance)
	if err == state.ErrNotFound {
		return int256.Int256From(0), nil
	}
	if err != nil {
		return int256.Int256From(0), err
	}
	return balance, nil
}

// saveLastReceivedCheque saves cheque as the last received cheque for peer
func (s *Swap) saveLastReceivedCheque(p enode.ID, cheque *Cheque) error {
	return s.store.Put(receivedChequeKey(p), cheque)
}

// saveLastSentCheque saves cheque as the last received cheque for peer
func (s *Swap) saveLastSentCheque(p enode.ID, cheque *Cheque) error {
	return s.store.Put(sentChequeKey(p), cheque)
}

// savePendingCheque saves cheque as the last pending cheque for peer
func (s *Swap) savePendingCheque(p enode.ID, cheque *Cheque) error {
	return s.store.Put(pendingChequeKey(p), cheque)
}

// saveBalance saves balance as the current balance for peer
func (s *Swap) saveBalance(p enode.ID, balance *int256.Int256) error {
	return s.store.Put(balanceKey(p), balance)
}

// Close cleans up swap
func (s *Swap) Close() error {
	return s.store.Close()
}

// GetParams returns contract parameters (Bin, ABI, contractAddress) from the contract
func (s *Swap) GetParams() *contract.Params {
	return s.contract.ContractParams()
}

// getContractOwner retrieve the owner of the chequebook at address from the blockchain
func (s *Swap) getContractOwner(ctx context.Context, address common.Address) (common.Address, error) {
	contr, err := contract.InstanceAt(address, s.backend)
	if err != nil {
		return common.Address{}, err
	}

	return contr.Issuer(nil)
}

// promptDepositAmount blocks and asks the user how much ERC20 he wants to deposit
func (s *Swap) promptDepositAmount() (*big.Int, error) {
	// retrieve available balance
	availableBalance, err := s.AvailableBalance()
	if err != nil {
		return nil, err
	}
	balance, err := s.contract.BalanceAtTokenContract(nil, s.owner.address)
	if err != nil {
		return nil, err
	}
	// log available balance and ERC20 balance
	s.logger.Info(InitAction, "Balance information", "chequebook available balance", availableBalance, "ERC20 balance", balance)
	promptMessage := fmt.Sprintf("Please provide the amount in HONEY which will deposited to your chequebook (0 for skipping deposit): ")
	// need to prompt user for deposit amount
	prompter := console.Stdin
	// ask user for input
	input, err := prompter.PromptInput(promptMessage)
	if err != nil {
		return &big.Int{}, err
	}
	// check input
	val, err := strconv.ParseInt(input, 10, 64)
	if err != nil {
		// maybe we should provide a fallback here? A bad input results in stopping the boot
		return &big.Int{}, fmt.Errorf("conversion failed while reading user input: %w", err)
	}
	return big.NewInt(val), nil
}

// StartChequebook starts the chequebook, taking into account the chequebookAddress passed in by the user and the chequebook addresses saved on the node's database
func (s *Swap) StartChequebook(chequebookAddrFlag common.Address) (contract contract.Contract, err error) {
	previouslyUsedChequebook, err := s.loadChequebook()
	// error reading from disk
	if err != nil && err != state.ErrNotFound {
		return nil, fmt.Errorf("reading previously used chequebook: %w", err)
	}
	// read from state, but provided flag is not the same
	if err == nil && (chequebookAddrFlag != common.Address{} && chequebookAddrFlag != previouslyUsedChequebook) {
		return nil, fmt.Errorf("attempting to connect to provided chequebook, but different chequebook used before")
	}
	// nothing written to state disk before, no flag provided: deploying new chequebook
	if err == state.ErrNotFound && chequebookAddrFlag == (common.Address{}) {

		if contract, err = s.Deploy(context.Background()); err != nil {
			return nil, err
		}
		if err := s.saveChequebook(contract.ContractParams().ContractAddress); err != nil {
			return nil, err
		}
		s.logger.Info(InitAction, "Deployed chequebook", "contract address", contract.ContractParams().ContractAddress.Hex(), "owner", s.owner.address)
		return contract, nil
	}
	// first time connecting with a chequebookAddress passed in
	if chequebookAddrFlag != (common.Address{}) {
		return s.bindToContractAt(chequebookAddrFlag)
	}
	// reconnecting with contract read from statestore
	return s.bindToContractAt(previouslyUsedChequebook)
}

// BindToContractAt binds to an instance of an already existing chequebook contract at address
func (s *Swap) bindToContractAt(address common.Address) (contract.Contract, error) {
	// validate whether address is a chequebook
	if err := s.chequebookFactory.VerifyContract(address); err != nil {
		return nil, fmt.Errorf("contract validation for %v: %w", address.Hex(), err)
	}
	s.logger.Info(InitAction, "bound to chequebook", "chequebookAddr", address)
	// get the instance
	return contract.InstanceAt(address, s.backend)
}

// Deploy deploys the Swap contract
func (s *Swap) Deploy(ctx context.Context) (contract.Contract, error) {
	opts := bind.NewKeyedTransactor(s.owner.privateKey)
	opts.Context = ctx
	s.logger.Info(DeployChequebookAction, "Deploying new swap", "owner", opts.From.Hex())
	chequebook, err := s.chequebookFactory.DeploySimpleSwap(opts, s.owner.address, big.NewInt(int64(defaultHarddepositTimeoutDuration)))
	if err != nil {
		return nil, fmt.Errorf("failed to deploy chequebook: %w", err)
	}
	return chequebook, nil
}

// Deposit deposits ERC20 into the chequebook contract
func (s *Swap) Deposit(ctx context.Context, amount *big.Int) error {
	opts := bind.NewKeyedTransactor(s.owner.privateKey)
	opts.Context = ctx
	s.logger.Info(InitAction, "Depositing ERC20 into chequebook", "amount", amount)
	rec, err := s.contract.Deposit(opts, amount)
	if err != nil {
		return err
	}
	s.logger.Info(InitAction, "Deposited ERC20 into chequebook", "amount", amount, "transaction", rec.TxHash)
	return nil
}

func (s *Swap) loadChequebook() (common.Address, error) {
	var chequebook common.Address
	err := s.store.Get(connectedChequebookKey, &chequebook)
	return chequebook, err
}

func (s *Swap) saveChequebook(chequebook common.Address) error {
	return s.store.Put(connectedChequebookKey, chequebook)
}<|MERGE_RESOLUTION|>--- conflicted
+++ resolved
@@ -78,14 +78,9 @@
 type Params struct {
 	BaseAddrs           *network.BzzAddr // this node's base address
 	LogPath             string           // optional audit log path
-<<<<<<< HEAD
+	LogLevel            int              // optional indicates audit filter level of swap log messages
 	PaymentThreshold    *int256.Uint256  // honey amount at which a payment is triggered
 	DisconnectThreshold *int256.Uint256  // honey amount at which a peer disconnects
-=======
-	LogLevel            int              // optional indicates audit filter level of swap log messages
-	PaymentThreshold    int64            // honey amount at which a payment is triggered
-	DisconnectThreshold int64            // honey amount at which a peer disconnects
->>>>>>> 142a6b59
 }
 
 // newSwapInstance is a swap constructor function without integrity checks
@@ -327,7 +322,6 @@
 // that the balance is *below* the threshold
 // the caller is expected to hold swapPeer.lock
 func (s *Swap) checkPaymentThresholdAndSendCheque(swapPeer *Peer) error {
-<<<<<<< HEAD
 	balance := swapPeer.getBalance()
 	thresholdValue := s.params.PaymentThreshold.Value()
 	threshold, err := int256.NewInt256().Set(thresholdValue)
@@ -341,11 +335,7 @@
 	}
 
 	if balance.Cmp(negativeThreshold) < 1 {
-		swapPeer.logger.Info("balance for peer went over the payment threshold, sending cheque", "payment threshold", s.params.PaymentThreshold)
-=======
-	if swapPeer.getBalance() <= -s.params.PaymentThreshold {
 		swapPeer.logger.Info(SendChequeAction, "balance for peer went over the payment threshold, sending cheque", "payment threshold", s.params.PaymentThreshold)
->>>>>>> 142a6b59
 		return swapPeer.sendCheque()
 	}
 	return nil
