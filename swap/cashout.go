// Copyright 2020 The Swarm Authors
// This file is part of the Swarm library.
//
// The Swarm library is free software: you can redistribute it and/or modify
// it under the terms of the GNU Lesser General Public License as published by
// the Free Software Foundation, either version 3 of the License, or
// (at your option) any later version.
//
// The Swarm library is distributed in the hope that it will be useful,
// but WITHOUT ANY WARRANTY; without even the implied warranty of
// MERCHANTABILITY or FITNESS FOR A PARTICULAR PURPOSE. See the
// GNU Lesser General Public License for more details.
//
// You should have received a copy of the GNU Lesser General Public License
// along with the Swarm library. If not, see <http://www.gnu.org/licenses/>.

package swap

import (
	"context"
	"crypto/ecdsa"

	"github.com/ethereum/go-ethereum/accounts/abi/bind"
	"github.com/ethereum/go-ethereum/common"
	"github.com/ethereum/go-ethereum/core/types"
	"github.com/ethereum/go-ethereum/metrics"
	contract "github.com/ethersphere/swarm/contracts/swap"
	"github.com/ethersphere/swarm/swap/chain"
	"github.com/ethersphere/swarm/uint256"
)

// CashChequeBeneficiaryTransactionCost is the expected gas cost of a CashChequeBeneficiary transaction
const CashChequeBeneficiaryTransactionCost = 50000

<<<<<<< HEAD
// CashoutRequestHandlerID is the handlerID used by the CashoutProcessor for CashoutRequests
const CashoutRequestHandlerID = "CashoutProcessor_CashoutRequest"
=======
// CashoutProcessor holds all relevant fields needed for processing cashouts
type CashoutProcessor struct {
	backend    chain.Backend     // ethereum backend to use
	privateKey *ecdsa.PrivateKey // private key to use
	Logger     Logger
}
>>>>>>> 5c2988a3

// CashoutRequest represents a request for a cashout operation
type CashoutRequest struct {
	Cheque      Cheque         // cheque to be cashed
	Destination common.Address // destination for the payout
	Logger      Logger
}

<<<<<<< HEAD
// CashoutProcessor holds all relevant fields needed for processing cashouts
type CashoutProcessor struct {
	backend              chain.Backend     // ethereum backend to use
	txScheduler          chain.TxScheduler // transaction queue to use
	cashoutResultHandler CashoutResultHandler
}

// CashoutResultHandler is an interface which accepts CashChequeResults from a CashoutProcessor
type CashoutResultHandler interface {
	// Called by the CashoutProcessor when a CashoutRequest was successfully executed
	// It will be called again if an error is returned
	HandleCashoutResult(request *CashoutRequest, result *contract.CashChequeResult, receipt *types.Receipt) error
=======
// ActiveCashout stores the necessary information for a cashout in progess
type ActiveCashout struct {
	Request         CashoutRequest // the request that caused this cashout
	TransactionHash common.Hash    // the hash of the current transaction for this request
	Logger          Logger
>>>>>>> 5c2988a3
}

// newCashoutProcessor creates a new instance of CashoutProcessor
func newCashoutProcessor(txScheduler chain.TxScheduler, backend chain.Backend, privateKey *ecdsa.PrivateKey, cashoutResultHandler CashoutResultHandler) *CashoutProcessor {
	c := &CashoutProcessor{
		backend:              backend,
		txScheduler:          txScheduler,
		cashoutResultHandler: cashoutResultHandler,
	}

	txScheduler.SetHandlers(CashoutRequestHandlerID, &chain.TxRequestHandlers{
		NotifyReceipt: func(ctx context.Context, id uint64, notification *chain.TxReceiptNotification) error {
			var request *CashoutRequest
			err := c.txScheduler.GetExtraData(id, &request)
			if err != nil {
				return err
			}

			otherSwap, err := contract.InstanceAt(request.Cheque.Contract, c.backend)
			if err != nil {
				return err
			}

			receipt := &notification.Receipt
			if receipt.Status == 0 {
				swapLog.Error("cheque cashing transaction reverted", "tx", receipt.TxHash)
				return nil
			}

			result := otherSwap.CashChequeBeneficiaryResult(receipt)
			return c.cashoutResultHandler.HandleCashoutResult(request, result, receipt)
		},
	})
	return c
}

// submitCheque submits a cheque for cashout
// the cheque might not be cashed if it is not deemed profitable
func (c *CashoutProcessor) submitCheque(ctx context.Context, request *CashoutRequest) {
	expectedPayout, transactionCosts, err := c.estimatePayout(ctx, &request.Cheque)
	if err != nil {
		swapLog.Error("could not estimate payout", "error", err)
		return
	}

	costsMultiplier := uint256.FromUint64(2)
	costThreshold, err := uint256.New().Mul(transactionCosts, costsMultiplier)
	if err != nil {
		swapLog.Error("overflow in transaction fee", "error", err)
		return
	}

<<<<<<< HEAD
	// do a payout transaction if we get more than 2 times the gas costs
	if expectedPayout.Cmp(costThreshold) == 1 {
		swapLog.Info("queueing cashout", "cheque", &request.Cheque)

		cheque := request.Cheque
		otherSwap, err := contract.InstanceAt(cheque.Contract, c.backend)
		if err != nil {
			swapLog.Error("could not get swap instance", "error", err)
			return
		}

		txRequest, err := otherSwap.CashChequeBeneficiaryRequest(cheque.Beneficiary, cheque.CumulativePayout, cheque.Signature)
		if err != nil {
			metrics.GetOrRegisterCounter("swap.cheques.cashed.errors", nil).Inc(1)
			swapLog.Error("cashing cheque:", "error", err)
			return
		}

		_, err = c.txScheduler.ScheduleRequest(CashoutRequestHandlerID, *txRequest, request)
		if err != nil {
			metrics.GetOrRegisterCounter("swap.cheques.cashed.errors", nil).Inc(1)
			swapLog.Error("cashing cheque:", "error", err)
		}
	}
=======
	// this blocks until the cashout has been successfully processed
	return c.waitForAndProcessActiveCashout(&ActiveCashout{
		Request:         *request,
		TransactionHash: tx.Hash(),
		Logger:          request.Logger,
	})
>>>>>>> 5c2988a3
}

// estimatePayout estimates the payout for a given cheque as well as the transaction cost
func (c *CashoutProcessor) estimatePayout(ctx context.Context, cheque *Cheque) (expectedPayout *uint256.Uint256, transactionCosts *uint256.Uint256, err error) {
	otherSwap, err := contract.InstanceAt(cheque.Contract, c.backend)
	if err != nil {
		return nil, nil, err
	}

	po, err := otherSwap.PaidOut(&bind.CallOpts{Context: ctx}, cheque.Beneficiary)
	if err != nil {
		return nil, nil, err
	}

	paidOut, err := uint256.New().Set(*po)
	if err != nil {
		return nil, nil, err
	}

	gp, err := c.backend.SuggestGasPrice(ctx)
	if err != nil {
		return nil, nil, err
	}

	gasPrice, err := uint256.New().Set(*gp)
	if err != nil {
		return nil, nil, err
	}

	transactionCosts, err = uint256.New().Mul(gasPrice, uint256.FromUint64(CashChequeBeneficiaryTransactionCost))
	if err != nil {
		return nil, nil, err
	}

	if paidOut.Cmp(cheque.CumulativePayout) > 0 {
		return uint256.New(), transactionCosts, nil
	}

	expectedPayout, err = uint256.New().Sub(cheque.CumulativePayout, paidOut)
	if err != nil {
		return nil, nil, err
	}

	return expectedPayout, transactionCosts, nil
<<<<<<< HEAD
=======
}

// waitForAndProcessActiveCashout waits for activeCashout to complete
func (c *CashoutProcessor) waitForAndProcessActiveCashout(activeCashout *ActiveCashout) error {
	ctx, cancel := context.WithTimeout(context.Background(), DefaultTransactionTimeout)
	defer cancel()

	receipt, err := chain.WaitMined(ctx, c.backend, activeCashout.TransactionHash)
	if err != nil {
		return err
	}

	otherSwap, err := contract.InstanceAt(activeCashout.Request.Cheque.Contract, c.backend)
	if err != nil {
		return err
	}

	result := otherSwap.CashChequeBeneficiaryResult(receipt)

	metrics.GetOrRegisterCounter("swap.cheques.cashed.honey", nil).Inc(result.TotalPayout.Int64())

	if result.Bounced {
		metrics.GetOrRegisterCounter("swap.cheques.cashed.bounced", nil).Inc(1)
		activeCashout.Logger.Warn(CashChequeAction, "cheque bounced", "tx", receipt.TxHash)
	}

	activeCashout.Logger.Info(CashChequeAction, "cheque cashed", "honey", activeCashout.Request.Cheque.Honey)
	return nil
>>>>>>> 5c2988a3
}<|MERGE_RESOLUTION|>--- conflicted
+++ resolved
@@ -32,31 +32,21 @@
 // CashChequeBeneficiaryTransactionCost is the expected gas cost of a CashChequeBeneficiary transaction
 const CashChequeBeneficiaryTransactionCost = 50000
 
-<<<<<<< HEAD
 // CashoutRequestHandlerID is the handlerID used by the CashoutProcessor for CashoutRequests
 const CashoutRequestHandlerID = "CashoutProcessor_CashoutRequest"
-=======
-// CashoutProcessor holds all relevant fields needed for processing cashouts
-type CashoutProcessor struct {
-	backend    chain.Backend     // ethereum backend to use
-	privateKey *ecdsa.PrivateKey // private key to use
-	Logger     Logger
-}
->>>>>>> 5c2988a3
 
 // CashoutRequest represents a request for a cashout operation
 type CashoutRequest struct {
 	Cheque      Cheque         // cheque to be cashed
 	Destination common.Address // destination for the payout
-	Logger      Logger
 }
 
-<<<<<<< HEAD
 // CashoutProcessor holds all relevant fields needed for processing cashouts
 type CashoutProcessor struct {
 	backend              chain.Backend     // ethereum backend to use
 	txScheduler          chain.TxScheduler // transaction queue to use
 	cashoutResultHandler CashoutResultHandler
+	Logger               Logger
 }
 
 // CashoutResultHandler is an interface which accepts CashChequeResults from a CashoutProcessor
@@ -64,21 +54,15 @@
 	// Called by the CashoutProcessor when a CashoutRequest was successfully executed
 	// It will be called again if an error is returned
 	HandleCashoutResult(request *CashoutRequest, result *contract.CashChequeResult, receipt *types.Receipt) error
-=======
-// ActiveCashout stores the necessary information for a cashout in progess
-type ActiveCashout struct {
-	Request         CashoutRequest // the request that caused this cashout
-	TransactionHash common.Hash    // the hash of the current transaction for this request
-	Logger          Logger
->>>>>>> 5c2988a3
 }
 
 // newCashoutProcessor creates a new instance of CashoutProcessor
-func newCashoutProcessor(txScheduler chain.TxScheduler, backend chain.Backend, privateKey *ecdsa.PrivateKey, cashoutResultHandler CashoutResultHandler) *CashoutProcessor {
+func newCashoutProcessor(txScheduler chain.TxScheduler, backend chain.Backend, privateKey *ecdsa.PrivateKey, cashoutResultHandler CashoutResultHandler, logger Logger) *CashoutProcessor {
 	c := &CashoutProcessor{
 		backend:              backend,
 		txScheduler:          txScheduler,
 		cashoutResultHandler: cashoutResultHandler,
+		Logger:               logger,
 	}
 
 	txScheduler.SetHandlers(CashoutRequestHandlerID, &chain.TxRequestHandlers{
@@ -96,7 +80,7 @@
 
 			receipt := &notification.Receipt
 			if receipt.Status == 0 {
-				swapLog.Error("cheque cashing transaction reverted", "tx", receipt.TxHash)
+				c.Logger.Error("cheque cashing transaction reverted", "tx", receipt.TxHash)
 				return nil
 			}
 
@@ -112,50 +96,41 @@
 func (c *CashoutProcessor) submitCheque(ctx context.Context, request *CashoutRequest) {
 	expectedPayout, transactionCosts, err := c.estimatePayout(ctx, &request.Cheque)
 	if err != nil {
-		swapLog.Error("could not estimate payout", "error", err)
+		c.Logger.Error(CashChequeAction, "could not estimate payout", "error", err)
 		return
 	}
 
 	costsMultiplier := uint256.FromUint64(2)
 	costThreshold, err := uint256.New().Mul(transactionCosts, costsMultiplier)
 	if err != nil {
-		swapLog.Error("overflow in transaction fee", "error", err)
+		c.Logger.Error(CashChequeAction, "overflow in transaction fee", "error", err)
 		return
 	}
 
-<<<<<<< HEAD
 	// do a payout transaction if we get more than 2 times the gas costs
 	if expectedPayout.Cmp(costThreshold) == 1 {
-		swapLog.Info("queueing cashout", "cheque", &request.Cheque)
+		c.Logger.Info(CashChequeAction, "queueing cashout", "cheque", &request.Cheque)
 
 		cheque := request.Cheque
 		otherSwap, err := contract.InstanceAt(cheque.Contract, c.backend)
 		if err != nil {
-			swapLog.Error("could not get swap instance", "error", err)
+			c.Logger.Error(CashChequeAction, "could not get swap instance", "error", err)
 			return
 		}
 
 		txRequest, err := otherSwap.CashChequeBeneficiaryRequest(cheque.Beneficiary, cheque.CumulativePayout, cheque.Signature)
 		if err != nil {
 			metrics.GetOrRegisterCounter("swap.cheques.cashed.errors", nil).Inc(1)
-			swapLog.Error("cashing cheque:", "error", err)
+			c.Logger.Error(CashChequeAction, "cashing cheque:", "error", err)
 			return
 		}
 
 		_, err = c.txScheduler.ScheduleRequest(CashoutRequestHandlerID, *txRequest, request)
 		if err != nil {
 			metrics.GetOrRegisterCounter("swap.cheques.cashed.errors", nil).Inc(1)
-			swapLog.Error("cashing cheque:", "error", err)
+			c.Logger.Error(CashChequeAction, "cashing cheque:", "error", err)
 		}
 	}
-=======
-	// this blocks until the cashout has been successfully processed
-	return c.waitForAndProcessActiveCashout(&ActiveCashout{
-		Request:         *request,
-		TransactionHash: tx.Hash(),
-		Logger:          request.Logger,
-	})
->>>>>>> 5c2988a3
 }
 
 // estimatePayout estimates the payout for a given cheque as well as the transaction cost
@@ -200,35 +175,4 @@
 	}
 
 	return expectedPayout, transactionCosts, nil
-<<<<<<< HEAD
-=======
-}
-
-// waitForAndProcessActiveCashout waits for activeCashout to complete
-func (c *CashoutProcessor) waitForAndProcessActiveCashout(activeCashout *ActiveCashout) error {
-	ctx, cancel := context.WithTimeout(context.Background(), DefaultTransactionTimeout)
-	defer cancel()
-
-	receipt, err := chain.WaitMined(ctx, c.backend, activeCashout.TransactionHash)
-	if err != nil {
-		return err
-	}
-
-	otherSwap, err := contract.InstanceAt(activeCashout.Request.Cheque.Contract, c.backend)
-	if err != nil {
-		return err
-	}
-
-	result := otherSwap.CashChequeBeneficiaryResult(receipt)
-
-	metrics.GetOrRegisterCounter("swap.cheques.cashed.honey", nil).Inc(result.TotalPayout.Int64())
-
-	if result.Bounced {
-		metrics.GetOrRegisterCounter("swap.cheques.cashed.bounced", nil).Inc(1)
-		activeCashout.Logger.Warn(CashChequeAction, "cheque bounced", "tx", receipt.TxHash)
-	}
-
-	activeCashout.Logger.Info(CashChequeAction, "cheque cashed", "honey", activeCashout.Request.Cheque.Honey)
-	return nil
->>>>>>> 5c2988a3
 }