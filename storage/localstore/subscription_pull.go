--- conflicted
+++ resolved
@@ -91,10 +91,6 @@
 					// until chunk descriptor is sent
 					// break the iteration
 					if until > 0 && item.BinID > until {
-<<<<<<< HEAD
-						log.Debug("breaking on reached bin ID")
-=======
->>>>>>> c36b88a2
 						return true, errStopSubscription
 					}
 					select {
