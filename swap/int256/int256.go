--- conflicted
+++ resolved
@@ -110,16 +110,9 @@
 	return u.set(product)
 }
 
-<<<<<<< HEAD
-// Cmp calls the underlying Cmp method for the big.Int stored in a Int256 struct as its value field
-func (u *Int256) Cmp(v BigIntWrapper) int {
-	value := v.Value()
-	return u.value.Cmp(&value)
-=======
 // cmp calls the underlying Cmp method for the big.Int stored in a Int256 struct as its value field
-func (u *Int256) cmp(v *Int256) int {
+func (u *Int256) Cmp(v *BigIntWrapper) int {
 	return u.value.Cmp(v.value)
->>>>>>> ddbe749d
 }
 
 // Equals returns true if the two Int256 structs have the same underlying values, false otherwise
